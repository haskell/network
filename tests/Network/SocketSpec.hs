--- conflicted
+++ resolved
@@ -495,11 +495,7 @@
     , CmsgIdIPv6TClass
     , CmsgIdIPv4PktInfo
     , CmsgIdIPv6PktInfo
-<<<<<<< HEAD
     , CmsgIdFds
-    ]
-=======
-    , CmsgIdFd
     ]
 
 protoPatterns :: [ProtocolNumber]
@@ -513,4 +509,3 @@
     , IPPROTO_ICMPV6
     , IPPROTO_RAW
     ]
->>>>>>> d988efd4
