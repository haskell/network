--- conflicted
+++ resolved
@@ -21,14 +21,8 @@
    with (fromIntegral sz) $ \int_star -> do
      fd <- fdSocket s
      throwSocketErrorIfMinus1Retry_ "Network.Socket.getPeerName" $
-<<<<<<< HEAD
        c_getpeername (fdSocket s) ptr int_star
      peekSocketAddress ptr (Just int_star)
-=======
-       c_getpeername fd ptr int_star
-     _sz <- peek int_star
-     peekSocketAddress ptr
->>>>>>> b9f34639
 
 -- | Getting my socket address.
 getSocketName :: SocketAddress sa => Socket -> IO sa
@@ -37,13 +31,8 @@
    with (fromIntegral sz) $ \int_star -> do
      fd <- fdSocket s
      throwSocketErrorIfMinus1Retry_ "Network.Socket.getSocketName" $
-<<<<<<< HEAD
        c_getsockname (fdSocket s) ptr int_star
      peekSocketAddress ptr (Just int_star)
-=======
-       c_getsockname fd ptr int_star
-     peekSocketAddress ptr
->>>>>>> b9f34639
 
 foreign import CALLCONV unsafe "getpeername"
   c_getpeername :: CInt -> Ptr sa -> Ptr CInt -> IO CInt
