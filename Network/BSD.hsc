{-# LANGUAGE CPP, ForeignFunctionInterface #-}
-----------------------------------------------------------------------------
-- |
-- Module      :  Network.BSD
-- Copyright   :  (c) The University of Glasgow 2001
-- License     :  BSD-style (see the file libraries/network/LICENSE)
--
-- Maintainer  :  johan.tibell@gmail.com
-- Stability   :  experimental
-- Portability :  non-portable
--
-- The "Network.BSD" module defines Haskell bindings to network
-- programming functionality provided by BSD Unix derivatives.
--
-----------------------------------------------------------------------------

#include "HsNet.h"

-- NOTE: ##, we want this interpreted when compiling the .hs, not by hsc2hs.
##include "Typeable.h"

module Network.BSD
    (
    -- * Host names
      HostName
    , getHostName

    , HostEntry(..)
    , getHostByName
    , getHostByAddr
    , hostAddress

#if defined(HAVE_GETHOSTENT) && !defined(cygwin32_HOST_OS) && !defined(mingw32_HOST_OS) && !defined(_WIN32)
    , getHostEntries

    -- ** Low level functionality
    , setHostEntry
    , getHostEntry
    , endHostEntry
#endif

    -- * Service names
    , ServiceEntry(..)
    , ServiceName
    , getServiceByName
    , getServiceByPort
    , getServicePortNumber

#if !defined(cygwin32_HOST_OS) && !defined(mingw32_HOST_OS) && !defined(_WIN32)
    , getServiceEntries

    -- ** Low level functionality
    , getServiceEntry
    , setServiceEntry
    , endServiceEntry
#endif

    -- * Protocol names
    , ProtocolName
    , ProtocolNumber
    , ProtocolEntry(..)
    , getProtocolByName
    , getProtocolByNumber
    , getProtocolNumber
    , defaultProtocol

#if !defined(cygwin32_HOST_OS) && !defined(mingw32_HOST_OS) && !defined(_WIN32)
    , getProtocolEntries
    -- ** Low level functionality
    , setProtocolEntry
    , getProtocolEntry
    , endProtocolEntry
#endif

    -- * Port numbers
    , PortNumber

    -- * Network names
    , NetworkName
    , NetworkAddr
    , NetworkEntry(..)

#if !defined(cygwin32_HOST_OS) && !defined(mingw32_HOST_OS) && !defined(_WIN32)
    , getNetworkByName
    , getNetworkByAddr
    , getNetworkEntries
    -- ** Low level functionality
    , setNetworkEntry
    , getNetworkEntry
    , endNetworkEntry
#endif
    ) where

import Network.Socket
<<<<<<< HEAD
import Network.Socket.Internal (
    PortNumber(..), packFamily, throwSocketErrorIfMinus1_, unpackFamily)

import Control.Concurrent (MVar, newMVar, withMVar)
import Foreign.C.String (CString, peekCString, withCString)
import Foreign.C.Types (CInt, CULong, CSize)
import Foreign.Ptr (Ptr, nullPtr)
import Foreign.Storable (Storable(..))
import Foreign.Marshal.Array (allocaArray0, peekArray0)
import Foreign.Marshal.Utils (with, fromBool)
import Data.Typeable
import System.IO.Error
import System.IO.Unsafe (unsafePerformIO)

#if defined(HAVE_WINSOCK_H) && !defined(cygwin32_HOST_OS)
import Foreign.C.Types (CShort)
#endif
=======

import Control.Concurrent 	( MVar, newMVar, withMVar )
import Control.Exception (catch)
import Foreign.C.Error ( throwErrnoIfMinus1, throwErrnoIfMinus1_ )
import Foreign.C.String ( CString, peekCString, peekCStringLen, withCString )
import Foreign.C.Types ( CInt, CULong, CChar, CSize, CShort )
import Foreign.Ptr ( Ptr, nullPtr )
import Foreign.Storable ( Storable(..) )
import Foreign.Marshal.Array ( allocaArray0, peekArray0 )
import Foreign.Marshal.Utils ( with, fromBool )
import Data.Typeable
import Prelude hiding (catch)
import System.IO.Error (ioeSetErrorString, mkIOError)
import System.IO.Unsafe ( unsafePerformIO )
>>>>>>> 68699491

#ifdef __GLASGOW_HASKELL__
# if __GLASGOW_HASKELL__ >= 611
import GHC.IO.Exception
# else
import GHC.IOBase
# endif
#endif

import Control.Monad (liftM)

-- ---------------------------------------------------------------------------
-- Basic Types

type ProtocolName = String

-- ---------------------------------------------------------------------------
-- Service Database Access

-- Calling getServiceByName for a given service and protocol returns
-- the systems service entry.  This should be used to find the port
-- numbers for standard protocols such as SMTP and FTP.  The remaining
-- three functions should be used for browsing the service database
-- sequentially.

-- Calling setServiceEntry with True indicates that the service
-- database should be left open between calls to getServiceEntry.  To
-- close the database a call to endServiceEntry is required.  This
-- database file is usually stored in the file /etc/services.

data ServiceEntry  =
  ServiceEntry  {
<<<<<<< HEAD
     serviceName     :: ServiceName,    -- Official Name
     serviceAliases  :: [ServiceName],  -- aliases
     servicePort     :: PortNumber,     -- Port Number  ( network byte order )
     serviceProtocol :: ProtocolName    -- Protocol
  } deriving (Show)

INSTANCE_TYPEABLE0(ServiceEntry,serviceEntryTc,"ServiceEntry")
=======
     serviceName     :: ServiceName,	-- Official Name
     serviceAliases  :: [ServiceName],	-- aliases
     servicePort     :: PortNumber,	-- Port Number  ( network byte order )
     serviceProtocol :: ProtocolName	-- Protocol
  } deriving (Show, Typeable)
>>>>>>> 68699491

instance Storable ServiceEntry where
   sizeOf    _ = #const sizeof(struct servent)
   alignment _ = alignment (undefined :: CInt) -- ???

   peek p = do
        s_name    <- (#peek struct servent, s_name) p >>= peekCString
        s_aliases <- (#peek struct servent, s_aliases) p
                           >>= peekArray0 nullPtr
                           >>= mapM peekCString
        s_port    <- (#peek struct servent, s_port) p
        s_proto   <- (#peek struct servent, s_proto) p >>= peekCString
        return (ServiceEntry {
                        serviceName     = s_name,
                        serviceAliases  = s_aliases,
#if defined(HAVE_WINSOCK_H) && !defined(cygwin32_HOST_OS)
                        servicePort     = PortNum (fromIntegral (s_port :: CShort)),
#else
                           -- s_port is already in network byte order, but it
                           -- might be the wrong size.
                        servicePort     = PortNum (fromIntegral (s_port :: CInt)),
#endif
                        serviceProtocol = s_proto
                })

   poke _ = error "Storable.poke(BSD.ServiceEntry) not implemented"


-- | Get service by name.
getServiceByName :: ServiceName         -- Service Name
                 -> ProtocolName        -- Protocol Name
                 -> IO ServiceEntry     -- Service Entry
getServiceByName name proto = withLock $ do
 withCString name  $ \ cstr_name  -> do
  withCString proto $ \ cstr_proto -> do
   throwNoSuchThingIfNull "getServiceByName" "no such service entry"
    $ (trySysCall (c_getservbyname cstr_name cstr_proto))
 >>= peek

foreign import CALLCONV unsafe "getservbyname"
  c_getservbyname :: CString -> CString -> IO (Ptr ServiceEntry)

-- | Get the service given a 'PortNumber' and 'ProtocolName'.
getServiceByPort :: PortNumber -> ProtocolName -> IO ServiceEntry
getServiceByPort (PortNum port) proto = withLock $ do
 withCString proto $ \ cstr_proto -> do
  throwNoSuchThingIfNull "getServiceByPort" "no such service entry"
   $ (trySysCall (c_getservbyport (fromIntegral port) cstr_proto))
 >>= peek

foreign import CALLCONV unsafe "getservbyport"
  c_getservbyport :: CInt -> CString -> IO (Ptr ServiceEntry)

-- | Get the 'PortNumber' corresponding to the 'ServiceName'.
getServicePortNumber :: ServiceName -> IO PortNumber
getServicePortNumber name = do
    (ServiceEntry _ _ port _) <- getServiceByName name "tcp"
    return port

#if !defined(cygwin32_HOST_OS) && !defined(mingw32_HOST_OS) && !defined(_WIN32)
getServiceEntry :: IO ServiceEntry
getServiceEntry = withLock $ do
 throwNoSuchThingIfNull "getServiceEntry" "no such service entry"
   $ trySysCall c_getservent
 >>= peek

foreign import ccall unsafe "getservent" c_getservent :: IO (Ptr ServiceEntry)

setServiceEntry :: Bool -> IO ()
setServiceEntry flg = withLock $ trySysCall $ c_setservent (fromBool flg)

foreign import ccall unsafe  "setservent" c_setservent :: CInt -> IO ()

endServiceEntry :: IO ()
endServiceEntry = withLock $ trySysCall $ c_endservent

foreign import ccall unsafe  "endservent" c_endservent :: IO ()

getServiceEntries :: Bool -> IO [ServiceEntry]
getServiceEntries stayOpen = do
  setServiceEntry stayOpen
  getEntries (getServiceEntry) (endServiceEntry)
#endif

-- ---------------------------------------------------------------------------
-- Protocol Entries

-- The following relate directly to the corresponding UNIX C
-- calls for returning the protocol entries. The protocol entry is
-- represented by the Haskell type ProtocolEntry.

-- As for setServiceEntry above, calling setProtocolEntry.
-- determines whether or not the protocol database file, usually
-- @/etc/protocols@, is to be kept open between calls of
-- getProtocolEntry. Similarly,

data ProtocolEntry =
  ProtocolEntry  {
<<<<<<< HEAD
     protoName    :: ProtocolName,      -- Official Name
     protoAliases :: [ProtocolName],    -- aliases
     protoNumber  :: ProtocolNumber     -- Protocol Number
  } deriving (Read, Show)

INSTANCE_TYPEABLE0(ProtocolEntry,protocolEntryTc,"ProtocolEntry")
=======
     protoName    :: ProtocolName,	-- Official Name
     protoAliases :: [ProtocolName],	-- aliases
     protoNumber  :: ProtocolNumber	-- Protocol Number
  } deriving (Read, Show, Typeable)
>>>>>>> 68699491

instance Storable ProtocolEntry where
   sizeOf    _ = #const sizeof(struct protoent)
   alignment _ = alignment (undefined :: CInt) -- ???

   peek p = do
        p_name    <- (#peek struct protoent, p_name) p >>= peekCString
        p_aliases <- (#peek struct protoent, p_aliases) p
                           >>= peekArray0 nullPtr
                           >>= mapM peekCString
#if defined(HAVE_WINSOCK_H) && !defined(cygwin32_HOST_OS)
         -- With WinSock, the protocol number is only a short;
         -- hoist it in as such, but represent it on the Haskell side
         -- as a CInt.
        p_proto_short  <- (#peek struct protoent, p_proto) p
        let p_proto = fromIntegral (p_proto_short :: CShort)
#else
        p_proto        <- (#peek struct protoent, p_proto) p
#endif
        return (ProtocolEntry {
                        protoName    = p_name,
                        protoAliases = p_aliases,
                        protoNumber  = p_proto
                })

   poke _ = error "Storable.poke(BSD.ProtocolEntry) not implemented"

getProtocolByName :: ProtocolName -> IO ProtocolEntry
getProtocolByName name = withLock $ do
 withCString name $ \ name_cstr -> do
  throwNoSuchThingIfNull "getProtocolByName" ("no such protocol name: " ++ name)
   $ (trySysCall.c_getprotobyname) name_cstr
 >>= peek

foreign import  CALLCONV unsafe  "getprotobyname"
   c_getprotobyname :: CString -> IO (Ptr ProtocolEntry)


getProtocolByNumber :: ProtocolNumber -> IO ProtocolEntry
getProtocolByNumber num = withLock $ do
 throwNoSuchThingIfNull "getProtocolByNumber" ("no such protocol number: " ++ show num)
   $ (trySysCall.c_getprotobynumber) (fromIntegral num)
 >>= peek

foreign import CALLCONV unsafe  "getprotobynumber"
   c_getprotobynumber :: CInt -> IO (Ptr ProtocolEntry)


getProtocolNumber :: ProtocolName -> IO ProtocolNumber
getProtocolNumber proto = do
 (ProtocolEntry _ _ num) <- getProtocolByName proto
 return num

#if !defined(cygwin32_HOST_OS) && !defined(mingw32_HOST_OS) && !defined(_WIN32)
getProtocolEntry :: IO ProtocolEntry    -- Next Protocol Entry from DB
getProtocolEntry = withLock $ do
 ent <- throwNoSuchThingIfNull "getProtocolEntry" "no such protocol entry"
                $ trySysCall c_getprotoent
 peek ent

foreign import ccall unsafe  "getprotoent" c_getprotoent :: IO (Ptr ProtocolEntry)

setProtocolEntry :: Bool -> IO ()       -- Keep DB Open ?
setProtocolEntry flg = withLock $ trySysCall $ c_setprotoent (fromBool flg)

foreign import ccall unsafe "setprotoent" c_setprotoent :: CInt -> IO ()

endProtocolEntry :: IO ()
endProtocolEntry = withLock $ trySysCall $ c_endprotoent

foreign import ccall unsafe "endprotoent" c_endprotoent :: IO ()

getProtocolEntries :: Bool -> IO [ProtocolEntry]
getProtocolEntries stayOpen = withLock $ do
  setProtocolEntry stayOpen
  getEntries (getProtocolEntry) (endProtocolEntry)
#endif

-- ---------------------------------------------------------------------------
-- Host lookups

data HostEntry =
  HostEntry  {
<<<<<<< HEAD
     hostName      :: HostName,         -- Official Name
     hostAliases   :: [HostName],       -- aliases
     hostFamily    :: Family,           -- Host Type (currently AF_INET)
     hostAddresses :: [HostAddress]     -- Set of Network Addresses  (in network byte order)
  } deriving (Read, Show)

INSTANCE_TYPEABLE0(HostEntry,hostEntryTc,"hostEntry")
=======
     hostName      :: HostName,  	-- Official Name
     hostAliases   :: [HostName],	-- aliases
     hostFamily    :: Family,	        -- Host Type (currently AF_INET)
     hostAddresses :: [HostAddress]	-- Set of Network Addresses  (in network byte order)
  } deriving (Read, Show, Typeable)
>>>>>>> 68699491

instance Storable HostEntry where
   sizeOf    _ = #const sizeof(struct hostent)
   alignment _ = alignment (undefined :: CInt) -- ???

   peek p = do
        h_name       <- (#peek struct hostent, h_name) p >>= peekCString
        h_aliases    <- (#peek struct hostent, h_aliases) p
                                >>= peekArray0 nullPtr
                                >>= mapM peekCString
        h_addrtype   <- (#peek struct hostent, h_addrtype) p
        -- h_length       <- (#peek struct hostent, h_length) p
        h_addr_list  <- (#peek struct hostent, h_addr_list) p
                                >>= peekArray0 nullPtr
                                >>= mapM peek
        return (HostEntry {
                        hostName       = h_name,
                        hostAliases    = h_aliases,
#if defined(HAVE_WINSOCK_H) && !defined(cygwin32_HOST_OS)
                        hostFamily     = unpackFamily (fromIntegral (h_addrtype :: CShort)),
#else
                        hostFamily     = unpackFamily h_addrtype,
#endif
                        hostAddresses  = h_addr_list
                })

   poke _ = error "Storable.poke(BSD.ServiceEntry) not implemented"


-- convenience function:
hostAddress :: HostEntry -> HostAddress
hostAddress (HostEntry nm _ _ ls) =
 case ls of
   []    -> error ("BSD.hostAddress: empty network address list for " ++ nm)
   (x:_) -> x

-- getHostByName must use the same lock as the *hostent functions
-- may cause problems if called concurrently.

-- | Resolve a 'HostName' to IPv4 address.
getHostByName :: HostName -> IO HostEntry
getHostByName name = withLock $ do
  withCString name $ \ name_cstr -> do
   ent <- throwNoSuchThingIfNull "getHostByName" "no such host entry"
                $ trySysCall $ c_gethostbyname name_cstr
   peek ent

foreign import CALLCONV safe "gethostbyname"
   c_gethostbyname :: CString -> IO (Ptr HostEntry)


-- The locking of gethostbyaddr is similar to gethostbyname.
-- | Get a 'HostEntry' corresponding to the given address and family.
-- Note that only IPv4 is currently supported.
getHostByAddr :: Family -> HostAddress -> IO HostEntry
getHostByAddr family addr = do
 with addr $ \ ptr_addr -> withLock $ do
  throwNoSuchThingIfNull         "getHostByAddr" "no such host entry"
   $ trySysCall $ c_gethostbyaddr ptr_addr (fromIntegral (sizeOf addr)) (packFamily family)
 >>= peek

foreign import CALLCONV safe "gethostbyaddr"
   c_gethostbyaddr :: Ptr HostAddress -> CInt -> CInt -> IO (Ptr HostEntry)

#if defined(HAVE_GETHOSTENT) && !defined(cygwin32_HOST_OS) && !defined(mingw32_HOST_OS) && !defined(_WIN32)
getHostEntry :: IO HostEntry
getHostEntry = withLock $ do
 throwNoSuchThingIfNull         "getHostEntry" "unable to retrieve host entry"
   $ trySysCall $ c_gethostent
 >>= peek

foreign import ccall unsafe "gethostent" c_gethostent :: IO (Ptr HostEntry)

setHostEntry :: Bool -> IO ()
setHostEntry flg = withLock $ trySysCall $ c_sethostent (fromBool flg)

foreign import ccall unsafe "sethostent" c_sethostent :: CInt -> IO ()

endHostEntry :: IO ()
endHostEntry = withLock $ c_endhostent

foreign import ccall unsafe "endhostent" c_endhostent :: IO ()

getHostEntries :: Bool -> IO [HostEntry]
getHostEntries stayOpen = do
  setHostEntry stayOpen
  getEntries (getHostEntry) (endHostEntry)
#endif

-- ---------------------------------------------------------------------------
-- Accessing network information

-- Same set of access functions as for accessing host,protocol and
-- service system info, this time for the types of networks supported.

-- network addresses are represented in host byte order.
type NetworkAddr = CULong

type NetworkName = String

data NetworkEntry =
  NetworkEntry {
<<<<<<< HEAD
     networkName        :: NetworkName,   -- official name
     networkAliases     :: [NetworkName], -- aliases
     networkFamily      :: Family,         -- type
     networkAddress     :: NetworkAddr
   } deriving (Read, Show)

INSTANCE_TYPEABLE0(NetworkEntry,networkEntryTc,"NetworkEntry")
=======
     networkName	:: NetworkName,   -- official name
     networkAliases	:: [NetworkName], -- aliases
     networkFamily	:: Family,	   -- type
     networkAddress	:: NetworkAddr
   } deriving (Read, Show, Typeable)
>>>>>>> 68699491

instance Storable NetworkEntry where
   sizeOf    _ = #const sizeof(struct hostent)
   alignment _ = alignment (undefined :: CInt) -- ???

   peek p = do
        n_name         <- (#peek struct netent, n_name) p >>= peekCString
        n_aliases      <- (#peek struct netent, n_aliases) p
                                >>= peekArray0 nullPtr
                                >>= mapM peekCString
        n_addrtype     <- (#peek struct netent, n_addrtype) p
        n_net          <- (#peek struct netent, n_net) p
        return (NetworkEntry {
                        networkName      = n_name,
                        networkAliases   = n_aliases,
                        networkFamily    = unpackFamily (fromIntegral
                                                        (n_addrtype :: CInt)),
                        networkAddress   = n_net
                })

   poke _ = error "Storable.poke(BSD.NetEntry) not implemented"


#if !defined(cygwin32_HOST_OS) && !defined(mingw32_HOST_OS) && !defined(_WIN32)
getNetworkByName :: NetworkName -> IO NetworkEntry
getNetworkByName name = withLock $ do
 withCString name $ \ name_cstr -> do
  throwNoSuchThingIfNull "getNetworkByName" "no such network entry"
    $ trySysCall $ c_getnetbyname name_cstr
  >>= peek

foreign import ccall unsafe "getnetbyname"
   c_getnetbyname  :: CString -> IO (Ptr NetworkEntry)

getNetworkByAddr :: NetworkAddr -> Family -> IO NetworkEntry
getNetworkByAddr addr family = withLock $ do
 throwNoSuchThingIfNull "getNetworkByAddr" "no such network entry"
   $ trySysCall $ c_getnetbyaddr addr (packFamily family)
 >>= peek

foreign import ccall unsafe "getnetbyaddr"
   c_getnetbyaddr  :: NetworkAddr -> CInt -> IO (Ptr NetworkEntry)

getNetworkEntry :: IO NetworkEntry
getNetworkEntry = withLock $ do
 throwNoSuchThingIfNull "getNetworkEntry" "no more network entries"
          $ trySysCall $ c_getnetent
 >>= peek

foreign import ccall unsafe "getnetent" c_getnetent :: IO (Ptr NetworkEntry)

-- | Open the network name database. The parameter specifies
-- whether a connection is maintained open between various
-- networkEntry calls
setNetworkEntry :: Bool -> IO ()
setNetworkEntry flg = withLock $ trySysCall $ c_setnetent (fromBool flg)

foreign import ccall unsafe "setnetent" c_setnetent :: CInt -> IO ()

-- | Close the connection to the network name database.
endNetworkEntry :: IO ()
endNetworkEntry = withLock $ trySysCall $ c_endnetent

foreign import ccall unsafe "endnetent" c_endnetent :: IO ()

-- | Get the list of network entries.
getNetworkEntries :: Bool -> IO [NetworkEntry]
getNetworkEntries stayOpen = do
  setNetworkEntry stayOpen
  getEntries (getNetworkEntry) (endNetworkEntry)
#endif

-- Mutex for name service lockdown

{-# NOINLINE lock #-}
lock :: MVar ()
lock = unsafePerformIO $ newMVar ()

withLock :: IO a -> IO a
withLock act = withMVar lock (\_ -> act)

-- ---------------------------------------------------------------------------
-- Miscellaneous Functions

-- | Calling getHostName returns the standard host name for the current
-- processor, as set at boot time.

getHostName :: IO HostName
getHostName = do
  let size = 256
  allocaArray0 size $ \ cstr -> do
    throwSocketErrorIfMinus1_ "getHostName" $ c_gethostname cstr (fromIntegral size)
    peekCString cstr

foreign import CALLCONV unsafe "gethostname"
   c_gethostname :: CString -> CSize -> IO CInt

-- Helper function used by the exported functions that provides a
-- Haskellised view of the enumerator functions:

getEntries :: IO a  -- read
           -> IO () -- at end
           -> IO [a]
getEntries getOne atEnd = loop
  where
    loop = do
      vv <- catch (liftM Just getOne)
            (\ e -> let _types = e :: IOException in return Nothing)
      case vv of
        Nothing -> return []
        Just v  -> loop >>= \ vs -> atEnd >> return (v:vs)


-- ---------------------------------------------------------------------------
-- Winsock only:
--   The BSD API networking calls made locally return NULL upon failure.
--   That failure may very well be due to WinSock not being initialised,
--   so if NULL is seen try init'ing and repeat the call.

-- TODO: This function should not have a different type signature
-- depending on platform!
#if !defined(mingw32_HOST_OS) && !defined(_WIN32)
trySysCall :: a -> a
trySysCall act = act
#else
trySysCall :: IO (Ptr a) -> IO (Ptr a)
trySysCall act = do
  ptr <- act
  if (ptr == nullPtr)
   then withSocketsDo act
   else return ptr
#endif

throwNoSuchThingIfNull :: String -> String -> IO (Ptr a) -> IO (Ptr a)
throwNoSuchThingIfNull loc desc act = do
  ptr <- act
  if (ptr == nullPtr)
   then ioError (ioeSetErrorString (mkIOError NoSuchThing loc Nothing Nothing) desc)
   else return ptr<|MERGE_RESOLUTION|>--- conflicted
+++ resolved
@@ -1,4 +1,4 @@
-{-# LANGUAGE CPP, ForeignFunctionInterface #-}
+{-# LANGUAGE CPP, DeriveDataTypeable, ForeignFunctionInterface #-}
 -----------------------------------------------------------------------------
 -- |
 -- Module      :  Network.BSD
@@ -92,11 +92,11 @@
     ) where
 
 import Network.Socket
-<<<<<<< HEAD
 import Network.Socket.Internal (
     PortNumber(..), packFamily, throwSocketErrorIfMinus1_, unpackFamily)
 
 import Control.Concurrent (MVar, newMVar, withMVar)
+import Control.Exception (catch)
 import Foreign.C.String (CString, peekCString, withCString)
 import Foreign.C.Types (CInt, CULong, CSize)
 import Foreign.Ptr (Ptr, nullPtr)
@@ -104,28 +104,13 @@
 import Foreign.Marshal.Array (allocaArray0, peekArray0)
 import Foreign.Marshal.Utils (with, fromBool)
 import Data.Typeable
-import System.IO.Error
+import Prelude hiding (catch)
+import System.IO.Error (ioeSetErrorString, mkIOError)
 import System.IO.Unsafe (unsafePerformIO)
 
 #if defined(HAVE_WINSOCK_H) && !defined(cygwin32_HOST_OS)
 import Foreign.C.Types (CShort)
 #endif
-=======
-
-import Control.Concurrent 	( MVar, newMVar, withMVar )
-import Control.Exception (catch)
-import Foreign.C.Error ( throwErrnoIfMinus1, throwErrnoIfMinus1_ )
-import Foreign.C.String ( CString, peekCString, peekCStringLen, withCString )
-import Foreign.C.Types ( CInt, CULong, CChar, CSize, CShort )
-import Foreign.Ptr ( Ptr, nullPtr )
-import Foreign.Storable ( Storable(..) )
-import Foreign.Marshal.Array ( allocaArray0, peekArray0 )
-import Foreign.Marshal.Utils ( with, fromBool )
-import Data.Typeable
-import Prelude hiding (catch)
-import System.IO.Error (ioeSetErrorString, mkIOError)
-import System.IO.Unsafe ( unsafePerformIO )
->>>>>>> 68699491
 
 #ifdef __GLASGOW_HASKELL__
 # if __GLASGOW_HASKELL__ >= 611
@@ -158,21 +143,11 @@
 
 data ServiceEntry  =
   ServiceEntry  {
-<<<<<<< HEAD
      serviceName     :: ServiceName,    -- Official Name
      serviceAliases  :: [ServiceName],  -- aliases
      servicePort     :: PortNumber,     -- Port Number  ( network byte order )
      serviceProtocol :: ProtocolName    -- Protocol
-  } deriving (Show)
-
-INSTANCE_TYPEABLE0(ServiceEntry,serviceEntryTc,"ServiceEntry")
-=======
-     serviceName     :: ServiceName,	-- Official Name
-     serviceAliases  :: [ServiceName],	-- aliases
-     servicePort     :: PortNumber,	-- Port Number  ( network byte order )
-     serviceProtocol :: ProtocolName	-- Protocol
   } deriving (Show, Typeable)
->>>>>>> 68699491
 
 instance Storable ServiceEntry where
    sizeOf    _ = #const sizeof(struct servent)
@@ -271,19 +246,10 @@
 
 data ProtocolEntry =
   ProtocolEntry  {
-<<<<<<< HEAD
      protoName    :: ProtocolName,      -- Official Name
      protoAliases :: [ProtocolName],    -- aliases
      protoNumber  :: ProtocolNumber     -- Protocol Number
-  } deriving (Read, Show)
-
-INSTANCE_TYPEABLE0(ProtocolEntry,protocolEntryTc,"ProtocolEntry")
-=======
-     protoName    :: ProtocolName,	-- Official Name
-     protoAliases :: [ProtocolName],	-- aliases
-     protoNumber  :: ProtocolNumber	-- Protocol Number
   } deriving (Read, Show, Typeable)
->>>>>>> 68699491
 
 instance Storable ProtocolEntry where
    sizeOf    _ = #const sizeof(struct protoent)
@@ -367,21 +333,11 @@
 
 data HostEntry =
   HostEntry  {
-<<<<<<< HEAD
      hostName      :: HostName,         -- Official Name
      hostAliases   :: [HostName],       -- aliases
      hostFamily    :: Family,           -- Host Type (currently AF_INET)
      hostAddresses :: [HostAddress]     -- Set of Network Addresses  (in network byte order)
-  } deriving (Read, Show)
-
-INSTANCE_TYPEABLE0(HostEntry,hostEntryTc,"hostEntry")
-=======
-     hostName      :: HostName,  	-- Official Name
-     hostAliases   :: [HostName],	-- aliases
-     hostFamily    :: Family,	        -- Host Type (currently AF_INET)
-     hostAddresses :: [HostAddress]	-- Set of Network Addresses  (in network byte order)
   } deriving (Read, Show, Typeable)
->>>>>>> 68699491
 
 instance Storable HostEntry where
    sizeOf    _ = #const sizeof(struct hostent)
@@ -484,21 +440,11 @@
 
 data NetworkEntry =
   NetworkEntry {
-<<<<<<< HEAD
      networkName        :: NetworkName,   -- official name
      networkAliases     :: [NetworkName], -- aliases
-     networkFamily      :: Family,         -- type
+     networkFamily      :: Family,        -- type
      networkAddress     :: NetworkAddr
-   } deriving (Read, Show)
-
-INSTANCE_TYPEABLE0(NetworkEntry,networkEntryTc,"NetworkEntry")
-=======
-     networkName	:: NetworkName,   -- official name
-     networkAliases	:: [NetworkName], -- aliases
-     networkFamily	:: Family,	   -- type
-     networkAddress	:: NetworkAddr
    } deriving (Read, Show, Typeable)
->>>>>>> 68699491
 
 instance Storable NetworkEntry where
    sizeOf    _ = #const sizeof(struct hostent)
