--- conflicted
+++ resolved
@@ -180,25 +180,17 @@
 import Foreign.Ptr (Ptr, castPtr, nullPtr, plusPtr)
 import Foreign.Storable (Storable(..))
 import Foreign.C.Error
-<<<<<<< HEAD
-import Foreign.C.String ( CString, withCString, peekCString, peekCStringLen, castCharToCChar )
-import Foreign.C.Types ( CUInt, CChar )
+import Foreign.C.String (CString, withCString, peekCString, peekCStringLen,
+                        castCharToCChar)
+import Foreign.C.Types (CUInt, CChar)
 #if __GLASGOW_HASKELL__ >= 703
-import Foreign.C.Types ( CInt(..), CSize(..) )
+import Foreign.C.Types (CInt(..), CSize(..))
 #else
-import Foreign.C.Types ( CInt, CSize )
+import Foreign.C.Types (CInt, CSize)
 #endif
 import Foreign.Marshal.Alloc ( alloca, allocaBytes )
 import Foreign.Marshal.Array ( peekArray, pokeArray, pokeArray0 )
 import Foreign.Marshal.Utils ( maybeWith, with )
-=======
-import Foreign.C.String (CString, withCString, peekCString, peekCStringLen,
-                         castCharToCChar )
-import Foreign.C.Types (CInt, CUInt, CChar, CSize)
-import Foreign.Marshal.Alloc (alloca, allocaBytes)
-import Foreign.Marshal.Array (peekArray, pokeArray, pokeArray0)
-import Foreign.Marshal.Utils (maybeWith, with)
->>>>>>> ca025e02
 
 import System.IO
 import Control.Monad (liftM, when)
