--- conflicted
+++ resolved
@@ -282,23 +282,8 @@
   | Listening           -- listen
   | Connected           -- connect/accept
   | ConvertedToHandle   -- is now a Handle, don't touch
-<<<<<<< HEAD
   | Closed		-- sClose 
     deriving (Eq, Show, Typeable)
-
-data Socket
-  = MkSocket
-	    CInt	         -- File Descriptor
-	    Family				  
-	    SocketType				  
-	    ProtocolNumber	 -- Protocol Number
-	    (MVar SocketStatus)  -- Status Flag
-  deriving Typeable
-=======
-  | Closed              -- sClose 
-    deriving (Eq, Show)
-
-INSTANCE_TYPEABLE0(SocketStatus,socketStatusTc,"SocketStatus")
 
 data Socket
   = MkSocket
@@ -307,9 +292,7 @@
             SocketType                            
             ProtocolNumber       -- Protocol Number
             (MVar SocketStatus)  -- Status Flag
-
-INSTANCE_TYPEABLE0(Socket,socketTc,"Socket")
->>>>>>> 3a57a5ac
+  deriving Typeable
 
 #if __GLASGOW_HASKELL__ >= 611 && defined(mingw32_HOST_OS)
 socket2FD  (MkSocket fd _ _ _ _) = 
@@ -424,15 +407,10 @@
 -- and protocol number.  The address family is usually 'AF_INET',
 -- 'AF_INET6', or 'AF_UNIX'.  The socket type is usually 'Stream' or
 -- 'Datagram'.  The protocol number is usually 'defaultProtocol'.
-<<<<<<< HEAD
 -- If 'AF_INET6' is used, the 'IPv6Only' socket option is set to 0
 -- so that both IPv4 and IPv6 can be handled with one socket.
 socket :: Family 	 -- Family Name (usually AF_INET)
        -> SocketType 	 -- Socket Type (usually Stream)
-=======
-socket :: Family         -- Family Name (usually AF_INET)
-       -> SocketType     -- Socket Type (usually Stream)
->>>>>>> 3a57a5ac
        -> ProtocolNumber -- Protocol Number (getProtocolByName to find value)
        -> IO Socket      -- Unconnected Socket
 socket family stype protocol = do
@@ -1623,15 +1601,8 @@
 #ifdef SOCK_SEQPACKET
         | SeqPacket
 #endif
-<<<<<<< HEAD
-	deriving (Eq, Ord, Read, Show, Typeable)
-	
-=======
-        deriving (Eq, Ord, Read, Show)
-        
-INSTANCE_TYPEABLE0(SocketType,socketTypeTc,"SocketType")
-
->>>>>>> 3a57a5ac
+        deriving (Eq, Ord, Read, Show, Typeable)
+
 packSocketType stype = case stype of
         NoSocketType -> 0
 #ifdef SOCK_STREAM
