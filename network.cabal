--- conflicted
+++ resolved
@@ -41,11 +41,7 @@
   cbits/winSockErr.c
 homepage:       https://github.com/haskell/network
 bug-reports:    https://github.com/haskell/network/issues
-<<<<<<< HEAD
-tested-with:   GHC == 7.0.4, GHC == 7.4.2, GHC == 7.6.3, GHC == 7.8.4, GHC == 7.10.1, GHC == 7.10.2, GHC == 8.0.1, GHC == 8.0.2
-=======
 tested-with:   GHC == 7.8.4, GHC == 7.10.1, GHC == 7.10.2, GHC == 8.0.1, GHC == 8.0.2
->>>>>>> bd4878d5
 
 library
   exposed-modules:
